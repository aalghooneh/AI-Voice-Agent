--- conflicted
+++ resolved
@@ -13,13 +13,10 @@
 from elevenlabs.client import ElevenLabs
 from elevenlabs import stream
 import ollama
-<<<<<<< HEAD
 import sounddevice as sd
 import subprocess
 from typing import Iterator
 
-=======
->>>>>>> f1fb4a0f
 
 def read_env():
     """Load key-value pairs from .env into os.environ."""
@@ -36,10 +33,7 @@
     def __init__(self):
         # Load environment variables
         read_env()
-<<<<<<< HEAD
         self.mpv_process = None
-=======
->>>>>>> f1fb4a0f
 
         # Set AssemblyAI API key
         aai.settings.api_key = os.getenv("ASSEMBLYAI_API_KEY")
@@ -64,7 +58,7 @@
         # For TTS concurrency
         self.tts_thread = None
         self.stop_tts_event = threading.Event()
-<<<<<<< HEAD
+
         self.threads = []
 
     def m_stream(self, audio_stream: Iterator[bytes]) -> bytes:
@@ -94,9 +88,6 @@
 
         return audio
 
-=======
->>>>>>> f1fb4a0f
-
     def start_transcription(self):
         """
         Start real-time transcription and keep it running indefinitely
@@ -111,19 +102,14 @@
             on_close=self.on_close,
         )
         self.transcriber.connect()
-<<<<<<< HEAD
+
 
         # Default microphone stream from AssemblyAI
         microphone_stream = aai.extras.MicrophoneStream(sample_rate=16_000)
         self.transcriber.stream(microphone_stream)
 
-=======
-
-        # Default microphone stream from AssemblyAI
-        microphone_stream = aai.extras.MicrophoneStream(sample_rate=16_000, device_index=1)
-        self.transcriber.stream(microphone_stream)
-
->>>>>>> f1fb4a0f
+
+
     def on_open(self, session_opened: aai.RealtimeSessionOpened):
         print("AssemblyAI session opened:", session_opened.session_id)
 
@@ -138,7 +124,6 @@
 
         # If TTS is playing and user is speaking, barge-in:
         if self.tts_thread and self.tts_thread.is_alive():
-<<<<<<< HEAD
             print("[inside on_data: TTS is playing and user is speaking, barge-in]")
             # Set the stop flag immediately without waiting
             self.stop_tts_event.set()
@@ -146,12 +131,7 @@
                 self.mpv_process.terminate()
             # Don't wait for join here - let the audio stream abort
             self.tts_thread = None  # Allow new thread to be created
-=======
-            # This means the AI is talking. Let's interrupt it.
-            self.stop_tts_event.set()
-            # Wait for TTS thread to exit so we don't talk over ourselves
-            self.tts_thread.join()
->>>>>>> f1fb4a0f
+
 
         if isinstance(transcript, aai.RealtimeFinalTranscript):
             # This final transcript is what we send to the AI
@@ -180,10 +160,7 @@
         print("\nUser:", user_text)
 
         # 2. Call Ollama in streaming mode
-<<<<<<< HEAD
-=======
-        print("DeepSeek R1 is thinking...\n")
->>>>>>> f1fb4a0f
+
         ollama_stream = ollama.chat(
             model="llama3.2:1b",  # or your model name
             messages=self.full_transcript,
@@ -192,19 +169,14 @@
 
         # 3. Use a separate thread to speak out the AI response
         self.stop_tts_event.clear()  # reset the stop flag
-<<<<<<< HEAD
+
         self.tts_thread = None
         if self.mpv_process:
             self.mpv_process.terminate()
         
         self.tts_thread = threading.Thread(
             target=lambda: self.m_stream(self.play_response(ollama_stream))  # Add stream() call here
-=======
-        self.tts_thread = threading.Thread(
-            target=self.play_response,
-            args=(ollama_stream,)
->>>>>>> f1fb4a0f
-        )
+
         self.tts_thread.start()
 
     def play_response(self, ollama_stream):
@@ -215,7 +187,7 @@
         """
         text_buffer = ""
         full_text = ""
-<<<<<<< HEAD
+
         print("initating conv...\n")
         print(ollama_stream)
 
@@ -233,31 +205,14 @@
                 text_buffer = ""
 
                 # TTS stream with more frequent interruption checks
-=======
-
-        for chunk in ollama_stream:
-            # Check if we should stop because user spoke again
-            if self.stop_tts_event.is_set():
-                print("[AI speech interrupted!]")
-                break
-
-            # Accumulate chunk text
-            text_buffer += chunk["message"]["content"]
-
-            # Whenever we hit a period, speak that sentence
-            if text_buffer.endswith("."):
-                sentence = text_buffer
-                text_buffer = ""
-
-                # TTS stream
->>>>>>> f1fb4a0f
+
                 print("[AI partial]:", sentence)
                 audio_stream = self.client.generate(
                     text=sentence,
                     model="eleven_turbo_v2",
                     stream=True
                 )
-<<<<<<< HEAD
+
                 
                 # Stream with immediate interruption support
                 try:
@@ -267,13 +222,7 @@
                         yield audio_chunk  # Directly yield audio chunks
                 except StopTTSException:
                     print("[AI speech stopped mid-chunk]")
-=======
-                # If user interrupts mid-stream, we can only break between chunks:
-                try:
-                    stream(audio_stream)
-                except StopTTSException:
-                    print("[AI speech forcibly stopped mid-chunk]")
->>>>>>> f1fb4a0f
+
                     break
 
                 full_text += sentence
@@ -288,7 +237,7 @@
                 stream=True
             )
             try:
-<<<<<<< HEAD
+
                 for audio_chunk in audio_stream:
                     if self.stop_tts_event.is_set():
                         raise StopTTSException()
@@ -296,12 +245,8 @@
                     yield audio_chunk
             except StopTTSException:
                 print("[AI speech stopped mid-chunk]")
-=======
-                stream(audio_stream, on_chunk=self._tts_on_chunk)
-            except StopTTSException:
-                print("[AI speech forcibly stopped mid-chunk]")
->>>>>>> f1fb4a0f
-            full_text += text_buffer
+
+
 
         # Add the AI's final text to conversation if not fully interrupted
         if full_text.strip():
